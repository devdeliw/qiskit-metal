# -*- coding: utf-8 -*-

# This code is part of Qiskit.
#
# (C) Copyright IBM 2017, 2021.
#
# This code is licensed under the Apache License, Version 2.0. You may
# obtain a copy of this license in the LICENSE.txt file in the root directory
# of this source tree or at http://www.apache.org/licenses/LICENSE-2.0.
#
# Any modifications or derivative works of this code must retain this
# copyright notice, and modified files need to carry a notice indicating
# that they have been altered from the originals.

# pylint: disable-msg=unnecessary-pass
# pylint: disable-msg=protected-access
# pylint: disable-msg=broad-except
# pylint: disable-msg=import-error
"""Qiskit Metal unit tests analyses functionality."""

import unittest
import numpy as np
from typing import Union

from qiskit_metal.toolbox_metal import about
from qiskit_metal.toolbox_metal import parsing
from qiskit_metal.toolbox_metal import math_and_overrides
from qiskit_metal.toolbox_metal.bounds_for_path_and_poly_tables import BoundsForPathAndPolyTables
<<<<<<< HEAD
from qiskit_metal.toolbox_metal.layer_stack_handler import LayerStackHandler
from qiskit_metal.toolbox_metal import bounds_for_path_and_poly_tables
=======
>>>>>>> a59271f1
from qiskit_metal.toolbox_metal.exceptions import QiskitMetalExceptions
from qiskit_metal.toolbox_metal.exceptions import QiskitMetalDesignError
from qiskit_metal.toolbox_metal.exceptions import IncorrectQtException
from qiskit_metal.toolbox_metal.exceptions import QLibraryGUIException
from qiskit_metal.toolbox_metal.exceptions import InputError
from qiskit_metal.tests.assertions import AssertionsMixin
from qiskit_metal.qlibrary.qubits.transmon_concentric import TransmonConcentric
from qiskit_metal.designs.design_multiplanar import MultiPlanar


class TestToolboxMetal(unittest.TestCase, AssertionsMixin):
    """Unit test class."""

    def setUp(self):
        """Setup unit test."""
        pass

    def tearDown(self):
        """Tie any loose ends."""
        math_and_overrides.set_decimal_precision(10)

    def test_toolbox_metal_instantiation_qiskit_metal_exceptions(self):
        """Test instantiation of QiskitMetalExceptions."""
        try:
            QiskitMetalExceptions("test message")
        except Exception:
            self.fail("QiskitMetalExceptions failed.")

    def test_toolbox_metal_instantiation_qiskit_metal_design_error(self):
        """Test instantiation of QiskitMetalDesignError."""
        try:
            QiskitMetalDesignError("test message")
        except Exception:
            self.fail("QiskitMetalDesignError failed.")

    def test_toolbox_metal_instantiation_incorrect_qt_exception(self):
        """Test instantiation of IncorrectQtException."""
        try:
            IncorrectQtException("test message")
        except Exception:
            self.fail("IncorrectQtException failed.")

    def test_toolbox_metal_instantiation_qlibrary_gui_exception(self):
        """Test instantiation of QLibraryGUIException."""
        try:
            QLibraryGUIException("test message")
        except Exception:
            self.fail("QLibraryGUIException failed.")

    def test_toolbox_metal_instantiation_input_error(self):
        """Test instantiation of InputError."""
        try:
            InputError("test message")
        except Exception:
            self.fail("InputError failed.")

    def test_toolbox_metal_about(self):
        """Test that about in about.py produces about text without any
        errors."""
        try:
            about.about()
        except Exception:
            self.fail("about() failed")

    def test_toolbox_metal_open_docs(self):
        """Test that open_docs in about.py opens qiskit_metal documentation in HTML without any
        errors."""
        try:
            about.open_docs()
        except Exception:
            self.fail("open_docs() failed")

    def test_toolbox_metal_orient_me(self):
        """Test that orient_me in about.py produces detailed information about the user without any
        errors."""
        try:
            about.orient_me(True)
        except Exception:
            self.fail("orient_me() failed")
        try:
            about.orient_me(False)
        except Exception:
            self.fail("orient_me() failed")

    def test_toolbox_metal_get_platform_info(self):
<<<<<<< HEAD
        """Test that get_platform_info in about.py returns a string with the
        platform information without any errors."""
=======
        """Test that get_platform_info in about.py returns a string with the platform information without any errors."""
>>>>>>> a59271f1
        try:
            return about.get_platform_info()
        except Exception:
            self.fail("get_platform_info() failed")

    # pylint: disable-msg=unused-variable
    def test_toolbox_metal_parsing_true_str(self):
        """Test that TRUE_STR in parsing.py has not accidentally changed."""
        expected = [
            'True', 'true', 'TRUE', True, '1', 't', 'y', 'Y', 'YES', 'yes',
            'yeah', 1, 1.0
        ]
        actual = parsing.TRUE_STR

        self.assertEqual(len(actual), len(expected))

        for x, _ in enumerate(expected):
            self.assertTrue(_ in actual)

    def test_toolbox_metal_is_true(self):
        """Test is_true in toolbox_metal.py."""
        self.assertTrue(parsing.is_true('true'))
        self.assertTrue(parsing.is_true('True'))
        self.assertTrue(parsing.is_true('TRUE'))
        self.assertTrue(parsing.is_true('1'))
        self.assertTrue(parsing.is_true('t'))
        self.assertTrue(parsing.is_true('y'))
        self.assertTrue(parsing.is_true('Y'))
        self.assertTrue(parsing.is_true('YES'))
        self.assertTrue(parsing.is_true('yes'))
        self.assertTrue(parsing.is_true('yeah'))
        self.assertTrue(parsing.is_true(True))
        self.assertTrue(parsing.is_true(1))
        self.assertTrue(parsing.is_true(1.0))

        self.assertFalse(parsing.is_true('false'))
        self.assertFalse(parsing.is_true('False'))
        self.assertFalse(parsing.is_true('FALSE'))
        self.assertFalse(parsing.is_true('0'))
        self.assertFalse(parsing.is_true('f'))
        self.assertFalse(parsing.is_true(False))
        self.assertFalse(parsing.is_true(78))
        self.assertFalse(parsing.is_true('gibberish'))
        self.assertFalse(parsing.is_true({'key': 'val'}))

    def test_toolbox_metal_parse_string_to_float(self):
        """Test _parse_string_to_float in toolbox_metal.py."""
        self.assertAlmostEqualRel(parsing._parse_string_to_float('1um'),
                                  0.001,
                                  rel_tol=1e-3)
        self.assertAlmostEqualRel(parsing._parse_string_to_float('2mm'),
                                  2,
                                  rel_tol=1e-3)
        self.assertAlmostEqualRel(parsing._parse_string_to_float('3m'),
                                  3000.0,
                                  rel_tol=1e-3)
        self.assertAlmostEqualRel(parsing._parse_string_to_float('4km'),
                                  4000000.0,
                                  rel_tol=1e-3)
        self.assertAlmostEqualRel(parsing._parse_string_to_float('5cm'),
                                  50.0,
                                  rel_tol=1e-3)
        self.assertAlmostEqualRel(parsing._parse_string_to_float('6mm'),
                                  6,
                                  rel_tol=1e-3)
        self.assertAlmostEqualRel(parsing._parse_string_to_float('2 mile'),
                                  3218688.0,
                                  rel_tol=1e-3)
        self.assertAlmostEqualRel(parsing._parse_string_to_float('3 yard'),
                                  2743.2,
                                  rel_tol=1e-3)
        self.assertAlmostEqualRel(parsing._parse_string_to_float('4 inch'),
                                  101.6,
                                  rel_tol=1e-3)

        self.assertEqual(parsing._parse_string_to_float('not-a-number'),
                         'not-a-number')
        self.assertEqual(parsing._parse_string_to_float(12), 12)
        self.assertEqual(parsing._parse_string_to_float('12.2.3'), '12.2.3')

    def test_toolbox_metal_is_variable_name(self):
        """Test is_variable_name in toolbox_metal.py."""
        self.assertTrue(parsing.is_variable_name('ok'))
        self.assertTrue(parsing.is_variable_name('still_ok'))
        self.assertTrue(parsing.is_variable_name('EXPAT'))
        self.assertTrue(parsing.is_variable_name('for'))
        self.assertTrue(parsing.is_variable_name('CamelCase'))

        self.assertFalse(parsing.is_variable_name('1_fix'))
        self.assertFalse(parsing.is_variable_name('12'))

    def test_toolbox_metal_is_for_ast_eval(self):
        """Test is_for_ast_eval in toolbox_metal.py."""
        self.assertTrue(parsing.is_for_ast_eval('[1, 2, 3]'))
        self.assertTrue(parsing.is_for_ast_eval('[[1, 2], [3, 4]]'))
        self.assertTrue(parsing.is_for_ast_eval('{1, 2}'))
        self.assertTrue(parsing.is_for_ast_eval('[{1, 2}]'))
        self.assertTrue(parsing.is_for_ast_eval('[{1, 2}, [3, 4]]'))
        self.assertTrue(parsing.is_for_ast_eval('[{1, 2}, {3, 4}]'))

        self.assertFalse(parsing.is_for_ast_eval('text'))
        self.assertFalse(parsing.is_for_ast_eval('12'))
        self.assertFalse(parsing.is_for_ast_eval('[1, 2}'))

    def test_toolbox_metal_is_numeric_possible(self):
        """Test is_numeric_possible in toolbox_metal.py."""
        self.assertTrue(parsing.is_numeric_possible('123'))
        self.assertTrue(parsing.is_numeric_possible('12mm'))
        self.assertTrue(parsing.is_numeric_possible('123.456'))
        self.assertTrue(parsing.is_numeric_possible('127.0.0.1'))
        self.assertTrue(parsing.is_numeric_possible('12.2um'))
        self.assertTrue(parsing.is_numeric_possible('-8um'))
        self.assertTrue(parsing.is_numeric_possible('+8um'))

        self.assertFalse(parsing.is_numeric_possible('abc'))
        self.assertFalse(parsing.is_numeric_possible('mm12'))
        self.assertFalse(parsing.is_numeric_possible('explode'))

    def test_toolbox_metal_parse_value(self):
        """Test parse_value in toolbox_metal.py."""
        var_dict = {'data_a': '4 miles', 'data_b': '1um'}

        self.assertAlmostEqualRel(parsing.parse_value('1 meter', var_dict),
                                  1000.0,
                                  rel_tol=1e-3)
        self.assertAlmostEqualRel(parsing.parse_value('2 um', var_dict),
                                  0.002,
                                  rel_tol=1e-3)
        self.assertAlmostEqualRel(parsing.parse_value('3 miles', var_dict),
                                  4828032.0,
                                  rel_tol=1e-3)
        self.assertAlmostEqualRel(parsing.parse_value('4 feet', var_dict),
                                  1219.1999999999998,
                                  rel_tol=1e-3)
        self.assertAlmostEqualRel(parsing.parse_value('5 km', var_dict),
                                  5000000.0,
                                  rel_tol=1e-3)
        self.assertAlmostEqualRel(parsing.parse_value('6 pm', var_dict),
                                  6.000000000000001e-09,
                                  rel_tol=1e-10)
        self.assertAlmostEqualRel(parsing.parse_value('-12 inches', var_dict),
                                  -304.79999999999995,
                                  rel_tol=1e-3)
        self.assertAlmostEqualRel(parsing.parse_value('data_a', var_dict),
                                  6437376.0,
                                  rel_tol=1e-3)
        self.assertAlmostEqualRel(parsing.parse_value('data_b', var_dict),
                                  0.001,
                                  rel_tol=1e-3)
        self.assertAlmostEqualRel(parsing.parse_value('1 um', None),
                                  0.001,
                                  rel_tol=1e-3)
        self.assertAlmostEqualRel(parsing.parse_value('1 um', 'None'),
                                  0.001,
                                  rel_tol=1e-3)

    def test_toolbox_metal_parse_options(self):
        """Test parse_options in toolbox_metal.py."""
        dict_1 = {'data_a': '2mm', 'data_b': '1um'}
        dict_2 = {
            'data_a': '20mm',
            'data_b': '15um',
            'data_c': '4 miles',
            'data_d': '2 mm'
        }

        expected = [[2], [0.001], [20, 0.015, 6437376.0, 2]]

        actual = []
        actual.append(parsing.parse_options(dict_1, 'data_a'))
        actual.append(parsing.parse_options(dict_1, 'data_b'))
        actual.append(
            parsing.parse_options(dict_2, 'data_a,data_b,data_c,data_d',
                                  dict_1))

        for x in range(3):
            self.assertEqual(len(actual[x]), len(expected[x]))
            my_range = len(actual[x])
            for i in range(my_range):
                self.assertAlmostEqualRel(actual[x][i],
                                          expected[x][i],
                                          rel_tol=1e-3)

    def test_toolbox_metal_extract_value_unit(self):
        """Test functionality of extract_value_unit in toolbox_metal.py."""
        self.assertEqual(parsing.extract_value_unit("200mm", "mm"), 200.0)
        self.assertEqual(parsing.extract_value_unit("20.5", "units"), 20.5)

<<<<<<< HEAD
    def test_toolbox_metal_fix_units(self):
        """Test functionality of fix_units in toolbox_metal.py."""
        self.assertIsInstance(parsing.fix_units(2.5, "mm"), str)
        self.assertEqual(parsing.fix_units(10.5, None), "10.5mm")

    def test_toolbox_metal_parse_entry(self):
        """Test functionality of parse_entry in toolbox_metal.py."""
        self.assertIsInstance(parsing.parse_entry([2, "two"]), list)
        self.assertEqual(parsing.parse_entry(5.5), 5.5)
        self.assertIsInstance(parsing.parse_entry("test"), str)

    def test_toolbox_metal_parse_units(self):
        """Test functionality of parse_units in toolbox_metal.py."""
        self.assertEqual(parsing.parse_units(8), 0.008)
        self.assertEqual(parsing.parse_units("two"), "two")
        self.assertEqual(parsing.parse_units([2, 3.5, 5]),
                         [0.002, 0.0035, 0.005])

=======
>>>>>>> a59271f1
    def test_toolbox_metal_set_decimal_precision(self):
        """Test functionality of set_decimal_precision in toolbox_metal.py."""
        self.assertEqual(math_and_overrides.DECIMAL_PRECISION, 10)
        math_and_overrides.set_decimal_precision(15)
        self.assertEqual(math_and_overrides.DECIMAL_PRECISION, 15)

    def test_toolbox_metal_dot(self):
        """Test functionality of dot in toolbox_metal.py."""
        math_and_overrides.set_decimal_precision(3)
        my_array_1 = np.array([3, 4])
        my_array_2 = np.array([12, 14])
        self.assertEqual(math_and_overrides.dot(my_array_1, my_array_2), 92)

    def test_toolbox_metal_round(self):
        """Test functionality of round in toolbox_metal.py."""
        math_and_overrides.set_decimal_precision(2)
        self.assertEqual(math_and_overrides.round(12.349), 12.35)

    def test_toolbox_metal_cross(self):
        """Test functionality of cross in toolbox_metal.py."""
        math_and_overrides.set_decimal_precision(3)
        my_array_1 = np.array([3, 4])
        my_array_2 = np.array([12, 14])
        self.assertEqual(math_and_overrides.cross(my_array_1, my_array_2), -6)

    def test_toolbox_metal_aligned_pts(self):
<<<<<<< HEAD
        """Test functionality of aligned_pts in toolbox_metal.py."""
        self.assertTrue(math_and_overrides.aligned_pts([0, 1, 2]))
        self.assertFalse(math_and_overrides.aligned_pts([7, 1, 2]))

    def test_toolbox_metal_determine_larger_box(self):
        """Test functionality of determine_larger_box in toolbox_metal.py."""
        self.assertEqual(
            bounds_for_path_and_poly_tables.determine_larger_box(
                0.0, 0.0, 11.0, 11.0, (0.0, 0.0, 10.0, 10.0)),
            (0.0, 0.0, 10.0, 10.0))

    def test_toolbox_metal_get_bounds_of_path_and_poly_tables(self):
        """Test functionality of get_bounds_of_path_and_poly_tables in toolbox_metal.py"""
        ls_file_path = """/Users/christinadelnano/Documents/
                          qiskit-metal/tutorials/resources/
                          flip_chip_layer_stack.txt"""
        multiplanar_design = MultiPlanar(metadata={},
                                         overwrite_enabled=True,
                                         layer_stack_filename=ls_file_path)
        self.assertIsInstance(
            BoundsForPathAndPolyTables(
                multiplanar_design).get_bounds_of_path_and_poly_tables(
                    False, [], 1, 0, 0), tuple)

    def test_toolbox_metal_ensure_component_box_smaller_than_chip_box_(self):
        """Test functionality of ensure_component_box_smaller_than_chip_box in toolbox_metal.py"""
        ls_file_path = """/Users/christinadelnano/Documents/
                          qiskit-metal/tutorials/resources/
                          flip_chip_layer_stack.txt"""
        multiplanar_design = MultiPlanar(metadata={},
                                         overwrite_enabled=True,
                                         layer_stack_filename=ls_file_path)
        chip = getattr(multiplanar_design, "_chips")
        for main in chip.items():
            coords = main[1]
        for item in coords.values():
            x_0 = item['center_x']
            y_0 = item['center_y']
            x_1 = item['size_x']
            y_1 = item['size_y']
        x_0 = int(float(x_0[:-2]))
        y_0 = int(float(y_0[:-2]))
        x_1 = int(x_1[:-2])
        y_1 = int(y_1[:-2])
        self.assertEqual(
            BoundsForPathAndPolyTables(
                multiplanar_design).ensure_component_box_smaller_than_chip_box_(
                    (0, 0, 2, 3), (x_0, y_0, x_1, y_1)), (0, 0, 2, 3))
        self.assertEqual(
            BoundsForPathAndPolyTables(
                multiplanar_design).ensure_component_box_smaller_than_chip_box_(
                    (0, 0, 9, 7), (None, None, None, None)), (0, 0, 9, 7))

    def test_toolbox_metal_get_box_for_xy_bounds(self):
        """Test functionality of get_box_for_xy_bounds in toolbox_metal.py."""
        ls_file_path = """/Users/christinadelnano/Documents/
                          qiskit-metal/tutorials/resources/
                          flip_chip_layer_stack.txt"""
        multiplanar_design = MultiPlanar(metadata={},
                                         overwrite_enabled=True,
                                         layer_stack_filename=ls_file_path)
        multiplanar_design.chips['c_chip'] = {
            'size': {
                'center_x': '0.0mm',
                'center_y': '0.0mm',
                'size_x': '9mm',
                'size_y': '7mm'
            }
        }
        multiplanar_design.chips['q_chip'] = {
            'size': {
                'center_x': '0.0mm',
                'center_y': '0.0mm',
                'size_x': '9mm',
                'size_y': '7mm'
            }
        }
        self.assertEqual(
            BoundsForPathAndPolyTables(
                multiplanar_design).get_box_for_xy_bounds(),
            (-4.5, -3.5, 4.5, 3.5))

    def test_toolbox_metal_are_all_chipnames_in_design(self):
        """Test functionality of are_all_chipnames_in_design in toolbox_metal.py."""
        ls_file_path = """/Users/christinadelnano/Documents/
                          qiskit-metal/tutorials/resources/
                          flip_chip_layer_stack.txt"""
        multiplanar_design = MultiPlanar(metadata={},
                                         overwrite_enabled=True,
                                         layer_stack_filename=ls_file_path)
        multiplanar_design.chips['c_chip'] = {
            'size': {
                'center_x': '0.0mm',
                'center_y': '0.0mm',
                'size_x': '9mm',
                'size_y': '7mm'
            }
        }
        multiplanar_design.chips['q_chip'] = {
            'size': {
                'center_x': '0.0mm',
                'center_y': '0.0mm',
                'size_x': '9mm',
                'size_y': '7mm'
            }
        }
        self.assertEqual(
            BoundsForPathAndPolyTables(
                multiplanar_design).are_all_chipnames_in_design(),
            (True, {'q_chip', 'c_chip'}))

    def test_toolbox_metal_get_x_y_for_chip(self):
        """Test functionality of get_x_y_for_chip in toolbox_metal.py."""
        ls_file_path = """/Users/christinadelnano/Documents/
                          qiskit-metal/tutorials/resources/
                          flip_chip_layer_stack.txt"""
        multiplanar_design = MultiPlanar(metadata={},
                                         overwrite_enabled=True,
                                         layer_stack_filename=ls_file_path)
        multiplanar_design.chips['c_chip'] = {
            'size': {
                'center_x': '0.0mm',
                'center_y': '0.0mm',
                'size_x': '9mm',
                'size_y': '7mm'
            }
        }
        multiplanar_design.chips['q_chip'] = {
            'size': {
                'center_x': '0.0mm',
                'center_y': '0.0mm',
                'size_x': '9mm',
                'size_y': '7mm'
            }
        }
        self.assertEqual(
            BoundsForPathAndPolyTables(multiplanar_design).get_x_y_for_chip(
                'q_chip'), ((-4.5, -3.5, 4.5, 3.5), 0))
        self.assertEqual(
            BoundsForPathAndPolyTables(multiplanar_design).get_x_y_for_chip(
                'c_chip'), ((-4.5, -3.5, 4.5, 3.5), 0))

    def test_toolbox_metal_chip_names_not_in_design(self):
        """Test functionality of chip_names_not_in_design in toolbox_metal.py."""
        ls_file_path = """/Users/christinadelnano/Documents/
                          qiskit-metal/tutorials/resources/
                          flip_chip_layer_stack.txt"""
        multiplanar_design = MultiPlanar(metadata={},
                                         overwrite_enabled=True,
                                         layer_stack_filename=ls_file_path)
        self.assertEqual(
            BoundsForPathAndPolyTables(
                multiplanar_design).chip_names_not_in_design(
                    set(multiplanar_design.chips.keys()),
                    multiplanar_design.ls.get_unique_chip_names()), None)

    def test_toolbox_metal_chip_size_not_in_chipname_within_design(self):
        """Test functionality of chip_size_not_in_chipname_within_design in toolbox_metal.py."""
        ls_file_path = """/Users/christinadelnano/Documents/
                          qiskit-metal/tutorials/resources/
                          flip_chip_layer_stack.txt"""
        multiplanar_design = MultiPlanar(metadata={},
                                         overwrite_enabled=True,
                                         layer_stack_filename=ls_file_path)
        self.assertEqual(
            BoundsForPathAndPolyTables(multiplanar_design).
            chip_size_not_in_chipname_within_design('c_chip'), None)

    def test_toolbox_metal_get_layer_datatype_when_fill_is_true(self):
        """Test functionality of get_layer_datatype_when_fill_is_true in toolbox_metal.py."""
        ls_file_path = """/Users/christinadelnano/Documents/
                          qiskit-metal/tutorials/resources/
                          flip_chip_layer_stack.txt"""
        multiplanar_design = MultiPlanar(metadata={},
                                         overwrite_enabled=True,
                                         layer_stack_filename=ls_file_path)
        self.assertEqual(
            LayerStackHandler(
                multiplanar_design,
                (ls_file_path, None)).get_layer_datatype_when_fill_is_true(), {
                    (1, 0): {
                        'layer': 1,
                        'datatype': 0,
                        'thickness': 0.002,
                        'z_coord': 0.0,
                        'material': 'pec',
                        'chip_name': 'c_chip'
                    },
                    (3, 0): {
                        'layer': 3,
                        'datatype': 0,
                        'thickness': -0.5,
                        'z_coord': 0.0,
                        'material': 'silicon',
                        'chip_name': 'c_chip'
                    },
                    (2, 0): {
                        'layer': 2,
                        'datatype': 0,
                        'thickness': 0.002,
                        'z_coord': 0.06,
                        'material': 'pec',
                        'chip_name': 'q_chip'
                    },
                    (4, 0): {
                        'layer': 4,
                        'datatype': 0,
                        'thickness': 0.5,
                        'z_coord': 0.062,
                        'material': 'silicon',
                        'chip_name': 'q_chip'
                    }
                })

    def test_toolbox_metal_get_properties_for_layer_datatype(self):
        """Test functionality of get_properties_for_layer_datatype in toolbox_metal.py."""
        ls_file_path = """/Users/christinadelnano/Documents/
                          qiskit-metal/tutorials/resources/
                          flip_chip_layer_stack.txt"""
        multiplanar_design = MultiPlanar(metadata={},
                                         overwrite_enabled=True,
                                         layer_stack_filename=ls_file_path)
        self.assertEqual(
            LayerStackHandler(
                multiplanar_design,
                (ls_file_path, None)).get_properties_for_layer_datatype(
                    ['material', 'thickness'], 2, 0), ('pec', 0.002))
        self.assertEqual(
            LayerStackHandler(
                multiplanar_design,
                (ls_file_path, None)).get_properties_for_layer_datatype(
                    ['material', 'thickness'], 3, 0), ('silicon', -0.5))

    def test_toolbox_metal_is_layer_data_unique(self):
        """Test functionality of is_layer_data_unique in toolbox_metal.py."""
        ls_file_path = """/Users/christinadelnano/Documents/
                          qiskit-metal/tutorials/resources/
                          flip_chip_layer_stack.txt"""
        multiplanar_design = MultiPlanar(metadata={},
                                         overwrite_enabled=True,
                                         layer_stack_filename=ls_file_path)
        self.assertEqual(
            LayerStackHandler(multiplanar_design,
                              (ls_file_path, None)).is_layer_data_unique(),
            True)

    def test_toolbox_metal_read_csv_df(self):
        """Test functionality of read_csv_df in toolbox_metal.py."""
        ls_file_path = """/Users/christinadelnano/Documents/
                          qiskit-metal/tutorials/resources/
                          flip_chip_layer_stack.txt"""
        multiplanar_design = MultiPlanar(metadata={},
                                         overwrite_enabled=True,
                                         layer_stack_filename=ls_file_path)
        self.assertEqual(
            LayerStackHandler(multiplanar_design,
                              (ls_file_path, None))._read_csv_df(ls_file_path),
            None)

    def test_toolbox_metal_get_unique_chip_names(self):
        """Test functionality of get_unique_chip_names in toolbox_metal.py."""
        ls_file_path = """/Users/christinadelnano/Documents/
                          qiskit-metal/tutorials/resources/
                          flip_chip_layer_stack.txt"""
        multiplanar_design = MultiPlanar(metadata={},
                                         overwrite_enabled=True,
                                         layer_stack_filename=ls_file_path)
        self.assertEqual(
            LayerStackHandler(multiplanar_design,
                              (ls_file_path, None)).get_unique_chip_names(),
            {'q_chip', 'c_chip'})

    def test_toolbox_metal_get_unique_layer_ints(self):
        """Test functionality of get_unique_layer_ints in toolbox_metal.py."""
        ls_file_path = """/Users/christinadelnano/Documents/
                          qiskit-metal/tutorials/resources/
                          flip_chip_layer_stack.txt"""
        multiplanar_design = MultiPlanar(metadata={},
                                         overwrite_enabled=True,
                                         layer_stack_filename=ls_file_path)
        self.assertEqual(
            LayerStackHandler(multiplanar_design,
                              (ls_file_path, None)).get_unique_layer_ints(),
            {1, 2, 3, 4})

    def test_toolbox_metal_warning_properties(self):
        """Test functionality of _warning_properties in toolbox_metal.py."""
        ls_file_path = """/Users/christinadelnano/Documents/
                          qiskit-metal/tutorials/resources/
                          flip_chip_layer_stack.txt"""
        multiplanar_design = MultiPlanar(metadata={},
                                         overwrite_enabled=True,
                                         layer_stack_filename=ls_file_path)
        self.assertEqual(
            LayerStackHandler(multiplanar_design,
                              (ls_file_path, None))._warning_properties(
                                  ['test']), None)

    def test_toolbox_metal_warning_search(self):
        """Test functionality of _warning_search in toolbox_metal.py."""
        ls_file_path = """/Users/christinadelnano/Documents/
                          qiskit-metal/tutorials/resources/
                          flip_chip_layer_stack.txt"""
        multiplanar_design = MultiPlanar(metadata={},
                                         overwrite_enabled=True,
                                         layer_stack_filename=ls_file_path)
        self.assertEqual(
            LayerStackHandler(multiplanar_design,
                              (ls_file_path, None))._warning_search(
                                  'test_chip', 7, 1, "FAIL"), None)

    def test_toolbox_metal_warning_search_minus_chip(self):
        """Test functionality of _warning_search_minus_chip in toolbox_metal.py."""
        ls_file_path = """/Users/christinadelnano/Documents/
                          qiskit-metal/tutorials/resources/
                          flip_chip_layer_stack.txt"""
        multiplanar_design = MultiPlanar(metadata={},
                                         overwrite_enabled=True,
                                         layer_stack_filename=ls_file_path)
        self.assertEqual(
            LayerStackHandler(multiplanar_design,
                              (ls_file_path, None))._warning_search_minus_chip(
                                  5, 1, "FAIL"), None)

    def test_toolbox_metal_layer_stack_handler_pilot_error(self):
        """Test functionality of layer_stack_handler_pilot_error in toolbox_metal.py."""
        ls_file_path = """/Users/christinadelnano/Documents/
                          qiskit-metal/tutorials/resources/
                          flip_chip_layer_stack.txt"""
        multiplanar_design = MultiPlanar(metadata={},
                                         overwrite_enabled=True,
                                         layer_stack_filename=ls_file_path)
        self.assertEqual(
            LayerStackHandler(
                multiplanar_design,
                (ls_file_path, None)).layer_stack_handler_pilot_error(), None)

=======
        #   """Test functionality of aligned_pts in toolbox_metal.py."""
        self.assertTrue(math_and_overrides.aligned_pts([0, 1, 2]))
        self.assertFalse(math_and_overrides.aligned_pts([7, 1, 2]))

>>>>>>> a59271f1

if __name__ == '__main__':
    unittest.main(verbosity=2)<|MERGE_RESOLUTION|>--- conflicted
+++ resolved
@@ -26,11 +26,7 @@
 from qiskit_metal.toolbox_metal import parsing
 from qiskit_metal.toolbox_metal import math_and_overrides
 from qiskit_metal.toolbox_metal.bounds_for_path_and_poly_tables import BoundsForPathAndPolyTables
-<<<<<<< HEAD
 from qiskit_metal.toolbox_metal.layer_stack_handler import LayerStackHandler
-from qiskit_metal.toolbox_metal import bounds_for_path_and_poly_tables
-=======
->>>>>>> a59271f1
 from qiskit_metal.toolbox_metal.exceptions import QiskitMetalExceptions
 from qiskit_metal.toolbox_metal.exceptions import QiskitMetalDesignError
 from qiskit_metal.toolbox_metal.exceptions import IncorrectQtException
@@ -116,12 +112,7 @@
             self.fail("orient_me() failed")
 
     def test_toolbox_metal_get_platform_info(self):
-<<<<<<< HEAD
-        """Test that get_platform_info in about.py returns a string with the
-        platform information without any errors."""
-=======
         """Test that get_platform_info in about.py returns a string with the platform information without any errors."""
->>>>>>> a59271f1
         try:
             return about.get_platform_info()
         except Exception:
@@ -310,7 +301,6 @@
         self.assertEqual(parsing.extract_value_unit("200mm", "mm"), 200.0)
         self.assertEqual(parsing.extract_value_unit("20.5", "units"), 20.5)
 
-<<<<<<< HEAD
     def test_toolbox_metal_fix_units(self):
         """Test functionality of fix_units in toolbox_metal.py."""
         self.assertIsInstance(parsing.fix_units(2.5, "mm"), str)
@@ -329,8 +319,6 @@
         self.assertEqual(parsing.parse_units([2, 3.5, 5]),
                          [0.002, 0.0035, 0.005])
 
-=======
->>>>>>> a59271f1
     def test_toolbox_metal_set_decimal_precision(self):
         """Test functionality of set_decimal_precision in toolbox_metal.py."""
         self.assertEqual(math_and_overrides.DECIMAL_PRECISION, 10)
@@ -357,7 +345,6 @@
         self.assertEqual(math_and_overrides.cross(my_array_1, my_array_2), -6)
 
     def test_toolbox_metal_aligned_pts(self):
-<<<<<<< HEAD
         """Test functionality of aligned_pts in toolbox_metal.py."""
         self.assertTrue(math_and_overrides.aligned_pts([0, 1, 2]))
         self.assertFalse(math_and_overrides.aligned_pts([7, 1, 2]))
@@ -695,12 +682,6 @@
                 multiplanar_design,
                 (ls_file_path, None)).layer_stack_handler_pilot_error(), None)
 
-=======
-        #   """Test functionality of aligned_pts in toolbox_metal.py."""
-        self.assertTrue(math_and_overrides.aligned_pts([0, 1, 2]))
-        self.assertFalse(math_and_overrides.aligned_pts([7, 1, 2]))
-
->>>>>>> a59271f1
 
 if __name__ == '__main__':
     unittest.main(verbosity=2)