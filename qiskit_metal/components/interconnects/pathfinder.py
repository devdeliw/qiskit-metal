--- conflicted
+++ resolved
@@ -95,13 +95,9 @@
                     return True
             return False
 
-<<<<<<< HEAD
 
 class HybridPathfinder(ConnectTheDots):
 
-=======
-class HybridPathfinder(QComponent):
->>>>>>> a9438105
     """
     Non-meandered CPW class that combines A* pathfinding algorithm with
     simple 1-, 2-, or S-shaped segment checks and user-specified anchor
