--- conflicted
+++ resolved
@@ -146,11 +146,7 @@
         """
         return len(self.columns)
 
-<<<<<<< HEAD
     def headerData(self, section, orientation: Qt.Orientation, role=Qt.DisplayRole):
-        """ Set the headers to be displayed. """
-=======
-    def headerData(self, section, orientation, role=Qt.DisplayRole):
         """ Set the headers to be displayed.
 
         Args:
@@ -161,7 +157,6 @@
         Returns:
             str: the header data, or None if not found
         """
->>>>>>> 48f7a00e
 
         if role == Qt.DisplayRole:
             if orientation == Qt.Horizontal:
@@ -179,7 +174,7 @@
         """ Set the item flags at the given index. Seems like we're
         implementing this function just to see how it's done, as we
         manually adjust each tableView to have NoEditTriggers.
-        
+
         Args:
             index (QModelIndex): the index
 
@@ -199,7 +194,7 @@
         """ Depending on the index and role given, return data. If not
         returning data, return None (PySide equivalent of QT's
         "invalid QVariant").
-        
+
         Returns:
             str: data
         """
