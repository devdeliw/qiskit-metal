# -*- coding: utf-8 -*-

# This code is part of Qiskit.
#
# (C) Copyright IBM 2019, 2020.
#
# This code is licensed under the Apache License, Version 2.0. You may
# obtain a copy of this license in the LICENSE.txt file in the root directory
# of this source tree or at http://www.apache.org/licenses/LICENSE-2.0.
#
# Any modifications or derivative works of this code must retain this
# copyright notice, and modified files need to carry a notice indicating
# that they have been altered from the originals.

"""Main module that handles a component  inside the main window.
@author: Zlatko Minev
@date: 2020
"""

import ast
import inspect
from pathlib import Path
from typing import TYPE_CHECKING, Union

import numpy as np
import PyQt5
from PyQt5 import QtCore, QtGui, QtWidgets
from PyQt5.QtCore import QAbstractTableModel, QModelIndex, Qt
from PyQt5.QtGui import QFont, QColor
from PyQt5.QtWidgets import (QAbstractItemView, QApplication, QFileDialog,
                             QLabel, QMainWindow, QMessageBox, QTabWidget)

from .... import logger
from ...component_widget_ui import Ui_ComponentWidget
from ...utility._handle_qt_messages import catch_exception_slot_pyqt
from .source_editor_widget import create_source_edit_widget
# from .table_model_options import QTableModel_Options
from .tree_model_options import QTreeModel_Options

if TYPE_CHECKING:
    from ...main_window import MetalGUI, QMainWindowExtension
    from ....components import QComponent
    from ....designs import QDesign

try:  # For source doc
    import pygments
    from pygments import highlight
    from pygments.formatters import HtmlFormatter
    from pygments.lexers import get_lexer_by_name
except ImportError as e:
    logger.error(
        f'Error: Could not load python package \'pygments\'; Error: {e}')
    highlight = None
    HtmlFormatter = None
    get_lexer_by_name = None

# TODO: move to conifg
textHelp_css_style = """
body {
  background-color: #f7f7f7;
  color: #000000;
  text-color : #000000;
}

.ComponentHeader th {
    text-align: left;
    background-color: #EEEEEE;
    padding-right: 10px;
}

.ComponentHeader td {
    text-align: left;
    padding-left: 5px;
    color: brown;
}

.ComponentHeader {
    font-size: 1.5em;
    text-align: left;
    margin-top: 5px;
    margin-bottom: 5px;
    padding-right: 40px;
}

.h1 {
  display: block;
  font-size: large;
  margin-top: 0.67em;
  margin-bottom: 0.67em;
  margin-left: 0;
  margin-right: 0;
  font-weight: bold;
}

/*.DocString {
    font-family: monospace;
}*/
"""


def format_docstr(doc: Union[str, None]) -> str:
    if doc is None:
        return ''
    doc = doc.strip()
    text = f"""
<pre style="background-color: #EBECE4;">
<code class="DocString">{doc}</code>
</pre>
    """
    return text


def create_QTextDocument(doc: QtWidgets.QTextEdit) -> QtGui.QTextDocument:
    """
    For source doc.

    Access with gui.component_window.src_doc
    """
    document = QtGui.QTextDocument()

    # Style doc
    doc.setDocument(document)

    # Style documents monoscaped font
    font = document.defaultFont()
    if hasattr(QFont, "Monospace"):
        # when not available
        font.setStyleHint(QFont.Monospace)
    else:
        font.setStyleHint(QFont.Courier)
    font.setFamily("Courier")
    document.setDefaultFont(font)

    return document


class ComponentWidget(QTabWidget):
    """
    This is just a handler (container) for the UI; it a child object of the main gui.

    This class extends the `QTabWidget` class.

    PyQt5 Signal / Slots Extensions:
        The UI can call up to this class to execeute button clicks for instance
        Extensiosn in qt designer on signals/slots are linked to this class

    **Access:**
        gui.component_window
    """

    def __init__(self, gui: 'MetalGUI', parent: QtWidgets.QWidget):
        """
        Args:
            gui: (MetalGUI): the GUI
            parent (QWidget): Parent widget
        """
        # Parent is usually a dock component

        super().__init__(parent)

        # Parent GUI related
        self.gui = gui
        self.logger = gui.logger
        self.statusbar_label = gui.statusbar_label

        # UI
        self.ui = Ui_ComponentWidget()
        self.ui.setupUi(self)

        self.component_name = None  # type: str

        # Parameter model and table view
        self.model = QTreeModel_Options(self, gui, self.ui.treeView)
        self.ui.treeView.setModel(self.model)
        self.ui.treeView.setVerticalScrollMode(
            QAbstractItemView.ScrollPerPixel)
        self.ui.treeView.setHorizontalScrollMode(
            QAbstractItemView.ScrollPerPixel)

        # Source Code
        # palette = self.ui.textSource.palette()
        # palette.color(palette.Text).name()
        # palette.setColor(palette.Text, QColor('#000000'))
        # palette.setColor(palette.WindowText, QColor('#000000'))
        # self.ui.textSource.setPalette(palette)
        self.ui.textSource.setStyleSheet("""
    color: #000000;
            """)
        self.src_doc = create_QTextDocument(self.ui.textSource)
        self._html_css_lex = None  # type: pygments.formatters.html.HtmlFormatter
        self.src_widgets = []  # type: List[QtWidgets.QWidget]

        # Help stylesheet
        document = self.ui.textHelp.document()
        document.setDefaultStyleSheet(textHelp_css_style)

        self.fixup_ui()

    def fixup_ui(self):
        """For some reasonthe following i couldnt do in the ui successfully, so doing here.
        """
        # Clicked
        # This signal is emitted when the button is activated (i.e., pressed down then released
        # while the mouse cursor is inside the button), when the shortcut key is typed, or when
        # click() or animateClick() is called. Notably, this signal is not emitted if you call
        #  setDown(), setChecked() or toggle().

        # for some reason i need to clear the stylsheet. must be a bug inthis pyqt versino
        s1 = self.ui.btn_edit_src.styleSheet()
        s2 = self.ui.pushButtonEditSource.styleSheet()
        self.ui.btn_edit_src.setStyleSheet('')
        self.ui.pushButtonEditSource.setStyleSheet('')
        # connect
        self.ui.btn_edit_src.clicked.connect(self.edit_source)
        self.ui.pushButtonEditSource.clicked.connect(self.edit_source)
        # restore stylsheet
        self.ui.btn_edit_src.setStyleSheet(s1)
        self.ui.pushButtonEditSource.setStyleSheet(s2)

    @property
    def design(self):
        """Returns the design"""
        return self.gui.design

    @property
    def component(self) -> 'QComponent':
        """Use the interface to components dict to return a QComponent.

<<<<<<< HEAD
        Returns:
            QComponent: The QComponent in design class which has name of self.component_name.
            None:   If the name is not in design._components. Also warning will be posted through logger.warning().
            QComponent: If there are multiple usages of component_name within design._components,
                        the first component using it will be returned, along with a logger.warning() message.
=======
        Returns one of the following:
            * QComponent: The QComponent in design class which has name of self.component_name.
            * None:   If the name is not in design._components. Also warning will be posted through logger.warning().
            * QComponent: If there are multiple usages of component_name within design._components, 
                          the first component using it will be returned, along with a logger.warning() message.
>>>>>>> 48f7a00e
        """
        if self.design:
            if self.component_name:
                a_component = self.design.components[self.component_name]
                if a_component is None:
                    self.set_component(None)
                return a_component
        return None

    def set_component(self, name: str):
        """
        Main interface to set the component (by name)

        Arguments:
            name (str): Set the component name, if None then clears
        """
        self.component_name = name

        if name is None:
            # TODO: handle case when name is none: just clear all
            # TODO: handle case where the component is made in jupyter notebook
            self.force_refresh()
            return

        component = self.component

        # Labels
        # ) from {component.__class__.__module__}
        label_text = f"{component.name}   :   {component.__class__.__name__}   :   {component.__class__.__module__}"
        # self.ui.labelComponentName.setText(label_text)
        # self.ui.labelComponentName.setCursorPosition(0)  # Move to left
        self.setWindowTitle(label_text)
        self.parent().setWindowTitle(label_text)

        self._set_source()
        self._set_help()

        self.force_refresh()
        self.ui.treeView.autoresize_columns()  # resize columns

    def force_refresh(self):
        """Force refresh"""
        self.model.refresh()

    def _set_help(self):
        """Called when we need to set a new help"""
        # See also
        # from IPython.core import oinspect
        # oinspect.getdoc(SampleClass)
        # from IPython.core.oinspect import Inspector
        # ins = Inspector()
        # ins.pdoc(SampleClass)

        component = self.component
        if component is None:
            return

        filepath = self.qcomponent_file_path
        doc_class = format_docstr(inspect.getdoc(component))
        doc_init = format_docstr(inspect.getdoc(component.__init__))

        text = "<body>"
        text += f'''
        <div class="h1">Summary:</div>
        <table class="table ComponentHeader">
            <tbody>
                <tr> <th>Name</th> <td>{component.name}</td></tr>
                <tr> <th>Class</th><td>{component.__class__.__name__}</td></tr>
                <tr> <th>Module</th><td>{component.__class__.__module__}</td></tr>
                <tr> <th>Path </th> <td style="text-color=#BBBBBB;"> {filepath}</td></tr>
            </tbody>
        </table>
        '''

        # get image
        # if image_path:
        #     text += f'''
        #     <img class="ComponentImage" src="{image_path}"></img>
        #     '''

        text += f'''
            <div class="h1">Class docstring:</div>
            {doc_class}
            <div class="h1">Init docstring:</div>
            {doc_init}
        '''
        text += "</body>"

        self.ui.textHelp.setHtml(text)

    @property
    def qcomponent_file_path(self):
        """Get file path to qcomponent
        """
        component = self.component
        module = inspect.getmodule(component)
        filepath = inspect.getfile(module)
        # TypeError
        return filepath

    def _set_source(self):
        """Called when we need to set a new help"""
        filepath = self.qcomponent_file_path

        self.ui.lineSourcePath.setText(filepath)

        document = self.src_doc

        text = Path(filepath).read_text()

        if not (highlight is None):
            lexer = get_lexer_by_name("python", stripall=True)
            formatter = HtmlFormatter(linenos='inline')
            self._html_css_lex = formatter.get_style_defs('.highlight')

            document.setDefaultStyleSheet(self._html_css_lex)
            text_html = highlight(text, lexer, formatter)
            document.setHtml(text_html)

        else:
            document.setPlainText(text)

        textEdit = self.ui.textSource
        textEdit.moveCursor(QtGui.QTextCursor.Start)
        textEdit.ensureCursorVisible()
    # @catch_exception_slot_pyqt()

    def edit_source(self, *args, parent=None):
        """Calls the edit source window
        ```gui.component_window.edit_source()```
        """

        self.logger.debug(f"edit_source: {args}")

        if self.component is not None:
            class_name = self.component.__class__.__name__
            module_name = self.component.__class__.__module__
            module_path = self.qcomponent_file_path
            self.src_widgets += [
                create_source_edit_widget(
                    self.gui, class_name, module_name, module_path, parent=parent)
            ]
            self.logger.info('Edit sources window created. '
                             'Please find on your screen.')
        else:
            QtWidgets.QMessageBox.warning(self,
                                          "Missing Selected Component",
                                          "Please first select a component to edit, by clicking "
                                          "one in the desing components menu.")<|MERGE_RESOLUTION|>--- conflicted
+++ resolved
@@ -226,19 +226,11 @@
     def component(self) -> 'QComponent':
         """Use the interface to components dict to return a QComponent.
 
-<<<<<<< HEAD
         Returns:
             QComponent: The QComponent in design class which has name of self.component_name.
             None:   If the name is not in design._components. Also warning will be posted through logger.warning().
             QComponent: If there are multiple usages of component_name within design._components,
                         the first component using it will be returned, along with a logger.warning() message.
-=======
-        Returns one of the following:
-            * QComponent: The QComponent in design class which has name of self.component_name.
-            * None:   If the name is not in design._components. Also warning will be posted through logger.warning().
-            * QComponent: If there are multiple usages of component_name within design._components, 
-                          the first component using it will be returned, along with a logger.warning() message.
->>>>>>> 48f7a00e
         """
         if self.design:
             if self.component_name:
