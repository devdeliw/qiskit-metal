--- conflicted
+++ resolved
@@ -336,12 +336,9 @@
         Args:
             name (str): Name of the new eigenmode design
             connect (bool, optional): Should we connect this session to this design? Defaults to True
-<<<<<<< HEAD
-=======
 
         Returns(pyEPR.ansys.HfssDesign): A eigenmode  within Ansys.
 
->>>>>>> 598a90f2
         """
         if self.pinfo:
             adesign = self.pinfo.project.new_em_design(name)
@@ -352,9 +349,6 @@
             self.logger.info("Are you mad?? You have to connect to ansys and a project " \
                             "first before creating a new design . Use self.connect_ansys()")
 
-<<<<<<< HEAD
-    def add_eigenmode_setup(self, 
-=======
     def add_driven_modal_design(self, name: str, connect: bool = True):
         """
         Add a driven modal design with the given name to the project referenced in pinfo.
@@ -376,7 +370,6 @@
                             "first before creating a new design . Use self.connect_ansys()")
 
     def add_eigenmode_setup(self,
->>>>>>> 598a90f2
                             name="Setup",
                             min_freq_ghz=1,
                             n_modes=1,
